--- conflicted
+++ resolved
@@ -1,22 +1,12 @@
 pub mod lib;
 
-<<<<<<< HEAD
-use crate::lib::crypt::{
-    decrypt_brute_brute_force, decrypt_data, decrypt_with_dictionary, encrypt_data,
-};
-use crate::lib::hash::{create_key, sha256, sha512, sha_checksum};
+use crate::lib::crypt::{decrypt_data, decrypt_with_dictionary, encrypt_data};
+use crate::lib::hash::{create_hmac, sha256};
 use crate::lib::timing::TimeTaker;
 use bdf::chunks::{DataEntry, HashEntry, HashLookupTable};
 use bdf::io::{BDFReader, BDFWriter};
 use benchlib::benching::Bencher;
-=======
-use crate::lib::crypt::{decrypt_with_dictionary, encrypt_data};
-use crate::lib::hash::{create_hmac, sha256};
-use crate::lib::timing::TimeTaker;
-use bdf::chunks::{DataEntry, HashEntry, HashLookupTable};
-use bdf::io::{BDFReader, BDFWriter};
 use crossbeam_channel::bounded;
->>>>>>> 4ab1d61c
 use pbr::ProgressBar;
 use rayon::prelude::*;
 use rayon::str;
@@ -313,8 +303,6 @@
         .set_iterations(1_000_000)
         .print_settings()
         .bench("sha256", || test_key = sha256("abcdefghijklmnopqrstuvwxyz"))
-        .bench("sha512", || sha512("abcdefghijklmnopqrstuvwxyz"))
-        .compare()
         .bench("des encrypt", || {
             encrypted = encrypt_data(b"abcdefghijklmnopqrstuvwxyz", &test_key[..8])
         })
